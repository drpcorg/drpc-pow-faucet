import { IncomingMessage } from "http";
<<<<<<< HEAD
import { faucetConfig, PoWHashAlgo } from "../common/FaucetConfig";
=======
import { faucetConfig, IFaucetResultSharingConfig } from "../common/FaucetConfig";
>>>>>>> 75fb6fa5
import { PoWStatusLog, PoWStatusLogLevel } from "../common/PoWStatusLog";
import { ServiceManager } from "../common/ServiceManager";
import { ClaimTxStatus, EthWeb3Manager } from "../services/EthWeb3Manager";
import { FaucetStatus, IFaucetStatus } from "../services/FaucetStatus";
import { IIPInfo } from "../services/IPInfoResolver";
import { IPoWRewardRestriction, PoWRewardLimiter } from "../services/PoWRewardLimiter";
import { getHashedSessionId } from "../utils/HashedInfo";
import { PoWClient } from "../websock/PoWClient";
import { PoWSession, PoWSessionStatus } from "../websock/PoWSession";
import { FaucetHttpResponse } from "./FaucetWebServer";

export interface IFaucetApiUrl {
  path: string[];
  query: {[key: string]: string|boolean};
}

export interface IClientFaucetConfig {
  faucetTitle: string;
  faucetStatus: IFaucetStatus[];
  faucetStatusHash: string;
  faucetImage: string;
  faucetHtml: string;
  faucetCoinSymbol: string;
  hcapProvider: string;
  hcapSiteKey: string;
  hcapSession: boolean;
  hcapClaim: boolean;
  shareReward: number;
  rewardFactor: number;
  minClaim: number;
  maxClaim: number;
  powTimeout: number;
  claimTimeout: number;
  powParams: any,
  powNonceCount: number;
  powHashrateLimit: number;
  resolveEnsNames: boolean;
  ethTxExplorerLink: string;
  time: number;
  resultSharing: IFaucetResultSharingConfig;
  passportBoost: {
    refreshTimeout: number;
    manualVerification: boolean;
    stampScoring: {[stamp: string]: number};
    boostFactor: {[score: number]: number};
  };
}

export interface IClientFaucetStatus {
  status: {
    walletBalance: string;
    unclaimedBalance: string;
    balanceRestriction: number;
  };
  refill: {
    balance: string;
    trigger: number;
    amount: number;
    cooldown: number;
  };
  sessions: {
    id: string;
    start: number;
    idle: number;
    target: string;
    ip: string;
    ipInfo: IIPInfo;
    balance: string;
    nonce: number;
    hashrate: number;
    status: PoWSessionStatus;
    claimable: boolean;
    restr: IPoWRewardRestriction;
    cliver: string;
    boostF: number;
    boostS: number;
  }[];
  claims: {
    time: number;
    session: string;
    target: string;
    amount: string;
    status: ClaimTxStatus;
    error: string;
    nonce: number;
  }[];
}

const FAUCETSTATUS_CACHE_TIME = 10;

export class FaucetWebApi {
  private cachedFaucetStatus: {time: number, data: IClientFaucetStatus};
  private faucetStatusPromise: Promise<IClientFaucetStatus>;

  public async onApiRequest(req: IncomingMessage): Promise<any> {
    let apiUrl = this.parseApiUrl(req.url);
    if (!apiUrl || apiUrl.path.length === 0)
      return new FaucetHttpResponse(404, "Not Found");
    switch (apiUrl.path[0].toLowerCase()) {
      case "getMaxReward".toLowerCase():
        return this.onGetMaxReward();
      case "getFaucetConfig".toLowerCase():
        return this.onGetFaucetConfig(apiUrl.query['cliver'] as string);
      case "getFaucetStatus".toLowerCase():
        return await this.onGetFaucetStatus((req.headers['x-forwarded-for'] as string || req.socket.remoteAddress).split(", ")[0]);
    }
    return new FaucetHttpResponse(404, "Not Found");
  }

  private parseApiUrl(url: string): IFaucetApiUrl {
    let urlMatch = /\/api\/([^?]+)(?:\?(.*))?/.exec(url);
    if(!urlMatch)
      return null;
    let urlRes: IFaucetApiUrl = {
      path: urlMatch[1] && urlMatch[1].length > 0 ? urlMatch[1].split("/") : [],
      query: {}
    };
    if(urlMatch[2] && urlMatch[2].length > 0) {
      urlMatch[2].split("&").forEach((query) => {
        let parts = query.split("=", 2);
        urlRes.query[parts[0]] = (parts.length == 1) ? true : parts[1];
      });
    }
    return urlRes;
  }

  private onGetMaxReward(): number {
    return faucetConfig.claimMaxAmount;
  }

  public getFaucetConfig(client?: PoWClient, clientVersion?: string): IClientFaucetConfig {
    let faucetStatus = ServiceManager.GetService(FaucetStatus).getFaucetStatus(client?.getClientVersion() || clientVersion, client?.getSession());
<<<<<<< HEAD
    let powParams;
    switch(faucetConfig.powHashAlgo) {
      case PoWHashAlgo.SCRYPT:
        powParams = {
          a: PoWHashAlgo.SCRYPT,
          n: faucetConfig.powScryptParams.cpuAndMemory,
          r: faucetConfig.powScryptParams.blockSize,
          p: faucetConfig.powScryptParams.paralellization,
          l: faucetConfig.powScryptParams.keyLength,
          d: faucetConfig.powScryptParams.difficulty,
        };
        break;
      case PoWHashAlgo.CRYPTONIGHT:
        powParams = {
          a: PoWHashAlgo.CRYPTONIGHT,
          c: faucetConfig.powCryptoNightParams.algo,
          v: faucetConfig.powCryptoNightParams.variant,
          h: faucetConfig.powCryptoNightParams.height,
          d: faucetConfig.powCryptoNightParams.difficulty,
        };
        break;
    }
=======
    let faucetHtml = faucetConfig.faucetHomeHtml || "";
    faucetHtml = faucetHtml.replace(/{faucetWallet}/, () => {
      return ServiceManager.GetService(EthWeb3Manager).getFaucetAddress();
    });
>>>>>>> 75fb6fa5
    return {
      faucetTitle: faucetConfig.faucetTitle,
      faucetStatus: faucetStatus.status,
      faucetStatusHash: faucetStatus.hash,
      faucetImage: faucetConfig.faucetImage,
      faucetHtml: faucetHtml,
      faucetCoinSymbol: faucetConfig.faucetCoinSymbol,
      hcapProvider: faucetConfig.captchas ? faucetConfig.captchas.provider : null,
      hcapSiteKey: faucetConfig.captchas ? faucetConfig.captchas.siteKey : null,
      hcapSession: faucetConfig.captchas && faucetConfig.captchas.checkSessionStart,
      hcapClaim: faucetConfig.captchas && faucetConfig.captchas.checkBalanceClaim,
      shareReward: faucetConfig.powShareReward,
      rewardFactor: ServiceManager.GetService(PoWRewardLimiter).getBalanceRestriction(),
      minClaim: faucetConfig.claimMinAmount,
      maxClaim: faucetConfig.claimMaxAmount,
      powTimeout: faucetConfig.powSessionTimeout,
      claimTimeout: faucetConfig.claimSessionTimeout,
<<<<<<< HEAD
      powParams: powParams,
=======
      powParams: {
        n: faucetConfig.powScryptParams.cpuAndMemory,
        r: faucetConfig.powScryptParams.blockSize,
        p: faucetConfig.powScryptParams.parallelization,
        l: faucetConfig.powScryptParams.keyLength,
        d: faucetConfig.powScryptParams.difficulty,
      },
>>>>>>> 75fb6fa5
      powNonceCount: faucetConfig.powNonceCount,
      powHashrateLimit: faucetConfig.powHashrateSoftLimit,
      resolveEnsNames: !!faucetConfig.ensResolver,
      ethTxExplorerLink: faucetConfig.ethTxExplorerLink,
      time: Math.floor((new Date()).getTime() / 1000),
      resultSharing: faucetConfig.resultSharing,
      passportBoost: faucetConfig.passportBoost ? {
        refreshTimeout: faucetConfig.passportBoost.refreshCooldown,
        manualVerification: (faucetConfig.passportBoost.trustedIssuers && faucetConfig.passportBoost.trustedIssuers.length > 0),
        stampScoring: faucetConfig.passportBoost.stampScoring,
        boostFactor: faucetConfig.passportBoost.boostFactor,
      } : null,
    };
  }

  private onGetFaucetConfig(clientVersion?: string): IClientFaucetConfig {
    return this.getFaucetConfig(null, clientVersion);
  }

  private async buildFaucetStatus(): Promise<IClientFaucetStatus> {
    let rewardLimiter = ServiceManager.GetService(PoWRewardLimiter);
    let ethWeb3Manager = ServiceManager.GetService(EthWeb3Manager);

    let statusRsp: IClientFaucetStatus = {
      status: {
        walletBalance: ethWeb3Manager.getFaucetBalance()?.toString(),
        unclaimedBalance: rewardLimiter.getUnclaimedBalance().toString(),
        balanceRestriction: rewardLimiter.getBalanceRestriction(),
      },
      refill: faucetConfig.ethRefillContract && faucetConfig.ethRefillContract.contract ? {
        balance: (await ethWeb3Manager.getWalletBalance(faucetConfig.ethRefillContract.contract)).toString(),
        trigger: faucetConfig.ethRefillContract.triggerBalance,
        amount: faucetConfig.ethRefillContract.requestAmount,
        cooldown: ethWeb3Manager.getFaucetRefillCooldown(),
      } : null,
      sessions: null,
      claims: null,
    };

    let sessions = PoWSession.getAllSessions();
    statusRsp.sessions = sessions.map((session) => {
      let activeClient = session.getActiveClient();
      let clientVersion = null;
      if(activeClient) {
        clientVersion = activeClient.getClientVersion();
      }

      let boostInfo = session.getBoostInfo();
      return {
        id: session.getSessionId(true),
        start: Math.floor(session.getStartTime().getTime() / 1000),
        idle: session.getIdleTime() ? Math.floor(session.getIdleTime().getTime() / 1000) : null,
        target: session.getTargetAddr(),
        ip: session.getLastRemoteIp(true),
        ipInfo: session.getLastIpInfo(),
        balance: session.getBalance().toString(),
        nonce: session.getLastNonce(),
        hashrate: session.getReportedHashRate(),
        status: session.getSessionStatus(),
        claimable: session.isClaimable(),
        restr: rewardLimiter.getSessionRestriction(session),
        cliver: clientVersion,
        boostF: boostInfo?.factor || 1,
        boostS: boostInfo?.score || 0,
      }
    });

    let claims = ethWeb3Manager.getTransactionQueue();
    statusRsp.claims = claims.map((claimTx) => {
      return {
        time: Math.floor(claimTx.time.getTime() / 1000),
        session: getHashedSessionId(claimTx.session, faucetConfig.faucetSecret),
        target: claimTx.target,
        amount: claimTx.amount.toString(),
        status: claimTx.status,
        error: claimTx.failReason,
        nonce: claimTx.nonce || null,
      }
    });

    return statusRsp;
  }

  public getFaucetStatus(): Promise<IClientFaucetStatus> {
    if(this.faucetStatusPromise)
      return this.faucetStatusPromise;
    
    let now = Math.floor((new Date()).getTime() / 1000);
    if(this.cachedFaucetStatus && now - this.cachedFaucetStatus.time <= FAUCETSTATUS_CACHE_TIME)
      return Promise.resolve(this.cachedFaucetStatus.data);
    
    this.faucetStatusPromise = this.buildFaucetStatus();
    this.faucetStatusPromise.then((data) => {
      this.cachedFaucetStatus = {time: now, data: data};
      this.faucetStatusPromise = null;
    });
    return this.faucetStatusPromise;
  }

  private onGetFaucetStatus(remoteIp: string): Promise<IClientFaucetStatus> {
    ServiceManager.GetService(PoWStatusLog).emitLog(PoWStatusLogLevel.INFO, "Client requested faucet status (IP: " + remoteIp + ")");
    return this.getFaucetStatus();
  }

}<|MERGE_RESOLUTION|>--- conflicted
+++ resolved
@@ -1,9 +1,5 @@
 import { IncomingMessage } from "http";
-<<<<<<< HEAD
-import { faucetConfig, PoWHashAlgo } from "../common/FaucetConfig";
-=======
-import { faucetConfig, IFaucetResultSharingConfig } from "../common/FaucetConfig";
->>>>>>> 75fb6fa5
+import { faucetConfig, PoWHashAlgo, IFaucetResultSharingConfig } from "../common/FaucetConfig";
 import { PoWStatusLog, PoWStatusLogLevel } from "../common/PoWStatusLog";
 import { ServiceManager } from "../common/ServiceManager";
 import { ClaimTxStatus, EthWeb3Manager } from "../services/EthWeb3Manager";
@@ -136,7 +132,10 @@
 
   public getFaucetConfig(client?: PoWClient, clientVersion?: string): IClientFaucetConfig {
     let faucetStatus = ServiceManager.GetService(FaucetStatus).getFaucetStatus(client?.getClientVersion() || clientVersion, client?.getSession());
-<<<<<<< HEAD
+    let faucetHtml = faucetConfig.faucetHomeHtml || "";
+    faucetHtml = faucetHtml.replace(/{faucetWallet}/, () => {
+      return ServiceManager.GetService(EthWeb3Manager).getFaucetAddress();
+    });
     let powParams;
     switch(faucetConfig.powHashAlgo) {
       case PoWHashAlgo.SCRYPT:
@@ -159,12 +158,6 @@
         };
         break;
     }
-=======
-    let faucetHtml = faucetConfig.faucetHomeHtml || "";
-    faucetHtml = faucetHtml.replace(/{faucetWallet}/, () => {
-      return ServiceManager.GetService(EthWeb3Manager).getFaucetAddress();
-    });
->>>>>>> 75fb6fa5
     return {
       faucetTitle: faucetConfig.faucetTitle,
       faucetStatus: faucetStatus.status,
@@ -182,17 +175,7 @@
       maxClaim: faucetConfig.claimMaxAmount,
       powTimeout: faucetConfig.powSessionTimeout,
       claimTimeout: faucetConfig.claimSessionTimeout,
-<<<<<<< HEAD
       powParams: powParams,
-=======
-      powParams: {
-        n: faucetConfig.powScryptParams.cpuAndMemory,
-        r: faucetConfig.powScryptParams.blockSize,
-        p: faucetConfig.powScryptParams.parallelization,
-        l: faucetConfig.powScryptParams.keyLength,
-        d: faucetConfig.powScryptParams.difficulty,
-      },
->>>>>>> 75fb6fa5
       powNonceCount: faucetConfig.powNonceCount,
       powHashrateLimit: faucetConfig.powHashrateSoftLimit,
       resolveEnsNames: !!faucetConfig.ensResolver,
